if(PIPY_STATIC)
  cmake_minimum_required(VERSION 3.13)
else()
  cmake_minimum_required(VERSION 3.10)
endif()

project(pipy)

option(PIPY_STATICLIB "Build Pipy as static library" OFF)
option(PIPY_SHARED "Build Pipy as dynamic library" OFF)
option(PIPY_GUI "include builtin GUI" OFF)
option(PIPY_SAMPLE_CODEBASES "include sample codebases in the executable" ON)
option(PIPY_CUSTOM_CODEBASES "include custom codebases in the executable (<group>/<name>:<path>,<group>/<name>:<path>,...)" "")
option(PIPY_DEFAULT_OPTIONS "fixed command line options to insert before user options" OFF)
option(PIPY_BPF "enable eBPF support" ON)
option(PIPY_SOIL_FREED_SPACE "invalidate freed space for debugging" OFF)
option(PIPY_ASSERT_SAME_THREAD "enable assertions for strict inner-thread data access" OFF)
option(PIPY_ZLIB "external zlib location" "")
option(PIPY_OPENSSL "external libopenssl location" "")
option(PIPY_BROTLI "external brotli location" "")
option(PIPY_STATIC "statically link to libc" OFF)
option(PIPY_LTO "enable LTO" OFF)
option(PIPY_USE_NTLS, "Use externally compiled TongSuo Crypto library instead of OpenSSL. Used with PIPY_OPENSSL" OFF)
option(PIPY_USE_SYSTEM_ZLIB "Use system installed zlib" OFF)
option(PIPY_USE_SYSTEM_OPENSSL "Use system installed OpenSSL" OFF)
option(PIPY_USE_OPENSSL1, "Use openssl v1 when compiling pipy" OFF)

set(BUILD_SHARED_LIBS OFF)
set(BUILD_TESTING OFF)

if(MSVC)
  add_compile_options(/W0
    $<$<CONFIG:>:/MT>
    $<$<CONFIG:Debug>:/MTd>
    $<$<CONFIG:Release>:/MT>
  )
endif(MSVC)

add_subdirectory(deps/yajl-2.1.0)
add_subdirectory(deps/libyaml-0.2.5)

option(BUILD_tools "build the xmlwf tool for expat library" OFF)
option(BUILD_examples "build the examples for expat library" OFF)
option(BUILD_tests "build the tests for expat library" OFF)
option(BUILD_shared "build a shared expat library" OFF)
option(BUILD_doc "build man page for xmlwf" OFF)
add_subdirectory(deps/libexpat-R_2_2_6/expat)

set(EXECUTABLE_OUTPUT_PATH ${CMAKE_SOURCE_DIR}/bin)

set(CMAKE_MODULE_PATH "${CMAKE_CURRENT_SOURCE_DIR}/cmake" ${CMAKE_MODULE_PATH})

# Default build type is Debug
if(NOT CMAKE_BUILD_TYPE AND NOT CMAKE_CONFIGURATION_TYPES)
  set(CMAKE_BUILD_TYPE "Debug")
endif()

# Ignore COMPILE_DEFINITIONS_<Config> properties
cmake_policy(SET CMP0043 NEW)

# Link libraries by full path even in implicit directories.
cmake_policy(SET CMP0060 NEW)

# ``INTERPROCEDURAL_OPTIMIZATION`` is enforced when enabled.
cmake_policy(SET CMP0069 NEW)

# Use ccache if available
find_program(CCACHE_PROGRAM ccache)
mark_as_advanced(FORCE CCACHE_PROGRAM)

if(CCACHE_PROGRAM)
  set_property(GLOBAL PROPERTY RULE_LAUNCH_COMPILE "${CCACHE_PROGRAM}")
endif()

include(c++-standards)
include(compiler-options)
include(sanitizers)

# Require C++ 11
cxx_11()

# enable LTO/IPO for all targets. Doesn't work with GCC.
if(PIPY_LTO AND(NOT CMAKE_BUILD_TYPE STREQUAL "Debug"))
  message("Enabling LTO")
  include(link-time-optimization)
  link_time_optimization()
else()
  message("LTO is disabled")
endif()

if(WIN32)
  set(LIB_Z zlib.lib)
  set(LIB_CRYPTO libcrypto.lib)
  set(LIB_SSL libssl.lib)
  set(LIB_BROTLI libbrotlidec-static.lib)
  set(EXT_SHELL cmd)
  set(EXE_PACK "Release\\pack.exe")
else(WIN32)
  set(LIB_Z libz.a)
  set(LIB_CRYPTO libcrypto.a)
  set(LIB_SSL libssl.a)
  set(LIB_BROTLI libbrotlidec-static.a)
  set(EXT_SHELL sh)
  set(EXE_PACK pack)
endif(WIN32)

if(PIPY_ZLIB)
  set(ZLIB_INC_DIR ${PIPY_ZLIB}/include)
  set(ZLIB_LIB ${PIPY_ZLIB}/lib/${LIB_Z})
else()
  if(PIPY_USE_SYSTEM_ZLIB)
    SET(CMAKE_FIND_LIBRARY_SUFFIXES ".a")
    find_package(ZLIB REQUIRED)
    set(ZLIB_LIB -lz)
  else(PIPY_USE_SYSTEM_ZLIB)
    add_subdirectory(deps/zlib-1.3.1)
    set(ZLIB_INC_DIR "${CMAKE_SOURCE_DIR}/deps/zlib-1.3.1" "${CMAKE_BINARY_DIR}/deps/zlib-1.3.1")
    set(ZLIB_LIB zlibstatic)

    if(PIPY_SHARED AND UNIX AND NOT APPLE)
      # Ensure position-independent code for static zlib
      set_target_properties(zlibstatic PROPERTIES POSITION_INDEPENDENT_CODE ON)
    endif()
  endif(PIPY_USE_SYSTEM_ZLIB)
endif()

if(PIPY_USE_OPENSSL1)
  add_definitions(-DPIPY_USE_OPENSSL1)
endif()

if(PIPY_USE_SYSTEM_OPENSSL)
  find_package(OpenSSL REQUIRED)
  if(OPENSSL_FOUND)
    set(OPENSSL_INC_DIR ${OPENSSL_INCLUDE_DIR})
    message(STATUS "Using system-installed OpenSSL")
  else()
    message(FATAL_ERROR "System OpenSSL not found. Set PIPY_USE_SYSTEM_OPENSSL to OFF or install OpenSSL.")
  endif()
elseif(PIPY_OPENSSL)
  if(PIPY_USE_NTLS)
    add_definitions(-DPIPY_USE_NTLS)
  endif(PIPY_USE_NTLS)

  set(OPENSSL_INC_DIR ${PIPY_OPENSSL}/include)
  set(OPENSSL_LIB_DIR ${PIPY_OPENSSL}/lib)

else()
  if (DEFINED PIPY_USE_OPENSSL1)
      message(FATAL_ERROR 
          "Error: OpenSSL v1 detected (PIPY_USE_OPENSSL1 is set).\n"
          "To compile with OpenSSL v1, you must set one of the following options:\n"
          "  - PIPY_OPENSSL: Provide a custom OpenSSL installation path.\n"
          "  - PIPY_USE_SYSTEM_OPENSSL: Use the system-installed OpenSSL library.\n"
          "Please configure CMake with the correct option and try again."
      )
  endif()

  set(OPENSSL_SRC_DIR ${CMAKE_SOURCE_DIR}/deps/openssl-3.5.2)
  set(OPENSSL_LIB_DIR ${OPENSSL_SRC_DIR}/build)
  set(OPENSSL_INC_DIR ${OPENSSL_SRC_DIR}/include ${OPENSSL_LIB_DIR}/include)

  # Create the OpenSSL build/include directory early to avoid CMake configuration errors
  # This is needed because CMake validates INTERFACE_INCLUDE_DIRECTORIES paths during configuration,
  # but ExternalProject creates these directories only during build time
  file(MAKE_DIRECTORY ${OPENSSL_LIB_DIR}/include)

  include(ExternalProject)

  if(WIN32)
    set(configure_command perl
      <SOURCE_DIR>/Configure no-shared no-tests VC-WIN64A)
    set(make_command nmake)
  else()
    set(configure_command ${CMAKE_COMMAND} -E env
      CC=${CMAKE_C_COMPILER}
      CXX=${CMAKE_CXX_COMPILER}
      AR=${CMAKE_AR}
      RANLIB=${CMAKE_RANLIB}
      <SOURCE_DIR>/Configure no-shared no-tests)
    set(make_command make)
  endif()

  ExternalProject_Add(OpenSSL
    SOURCE_DIR ${OPENSSL_SRC_DIR}
    BINARY_DIR ${OPENSSL_LIB_DIR}
    CONFIGURE_COMMAND "${configure_command}"
    BUILD_COMMAND "${make_command}"
    BUILD_BYPRODUCTS ${OPENSSL_LIB_DIR}/${LIB_CRYPTO} ${OPENSSL_LIB_DIR}/${LIB_SSL}
    INSTALL_COMMAND ""
  )
endif()

<<<<<<< HEAD
# OQS-Provider configuration for Post-Quantum Cryptography
option(PIPY_PQC "Enable Post-Quantum Cryptography support" ON)

if(PIPY_PQC)
  message(STATUS "Enabling Post-Quantum Cryptography support")
  add_definitions(-DPIPY_USE_PQC)

  # Determine if we're using system OpenSSL or bundled OpenSSL
  set(USING_SYSTEM_OPENSSL ${PIPY_USE_SYSTEM_OPENSSL})
  
  if(USING_SYSTEM_OPENSSL)
    # Detect system OpenSSL version for intelligent PQC configuration
    find_package(OpenSSL REQUIRED)
    message(STATUS "Detected system OpenSSL version: ${OpenSSL_VERSION}")
    
    # Check OpenSSL version compatibility
    if(OpenSSL_VERSION VERSION_LESS "3.2.0")
      message(FATAL_ERROR "PQC support requires OpenSSL >= 3.2.0, but found ${OpenSSL_VERSION}. "
                         "Please upgrade OpenSSL or disable PIPY_PQC.")
    endif()
    
    # Determine PQC strategy based on OpenSSL version
    if(OpenSSL_VERSION VERSION_GREATER_EQUAL "3.5.0")
      message(STATUS "OpenSSL >= 3.5.0 detected: Using built-in PQC algorithms only")
      set(PIPY_PQC_BUILTIN_ONLY ON)
      add_definitions(-DPIPY_PQC_BUILTIN_ONLY)
    else()
      message(STATUS "OpenSSL 3.2.0-3.4.x detected: oqs-provider support available")
      set(PIPY_PQC_BUILTIN_ONLY OFF)
      add_definitions(-DPIPY_USE_OQS_PROVIDER)
    endif()
  else()
    # Using bundled OpenSSL 3.5.2 - always use built-in PQC
    message(STATUS "Using bundled OpenSSL 3.5.2: Using built-in PQC algorithms only")
    set(PIPY_PQC_BUILTIN_ONLY ON)
    add_definitions(-DPIPY_PQC_BUILTIN_ONLY)
  endif()

  # Only configure oqs-provider options when they're relevant
  if(NOT PIPY_PQC_BUILTIN_ONLY)
    include(CMakeDependentOption)
    
    # These options only make sense when using system OpenSSL 3.2-3.4
    cmake_dependent_option(PIPY_USE_SYSTEM_LIBOQS
      "Use system-installed liboqs instead of building from source"
      OFF "USING_SYSTEM_OPENSSL;NOT PIPY_PQC_BUILTIN_ONLY" OFF)
      
    cmake_dependent_option(PIPY_USE_SYSTEM_OQS_PROVIDER
      "Use system-installed oqs-provider instead of building from source" 
      OFF "USING_SYSTEM_OPENSSL;NOT PIPY_PQC_BUILTIN_ONLY" OFF)
    
    # Determine what needs to be built
    set(BUILD_LIBOQS NOT PIPY_USE_SYSTEM_LIBOQS)
    set(BUILD_OQS_PROVIDER NOT PIPY_USE_SYSTEM_OQS_PROVIDER)
    
    # Find system libraries if using them
    if(PIPY_USE_SYSTEM_LIBOQS)
      find_library(LIBOQS_LIB oqs REQUIRED)
      message(STATUS "Found system liboqs: ${LIBOQS_LIB}")
    endif()
    
    if(PIPY_USE_SYSTEM_OQS_PROVIDER)
      find_library(OQS_PROVIDER_LIB oqsprovider REQUIRED)
      message(STATUS "Found system oqs-provider: ${OQS_PROVIDER_LIB}")
    endif()
    
    # Build components if needed
    if(BUILD_LIBOQS OR BUILD_OQS_PROVIDER)
      include(ExternalProject)
      
      # Common CMake arguments for both projects
      set(COMMON_CMAKE_ARGS
        -DCMAKE_BUILD_TYPE=${CMAKE_BUILD_TYPE}
        -DCMAKE_C_COMPILER=${CMAKE_C_COMPILER}
        -DCMAKE_AR=${CMAKE_AR}
        -DCMAKE_INSTALL_PREFIX=<INSTALL_DIR>
      )
      
      if(BUILD_LIBOQS)
        message(STATUS "Building liboqs from source")
        ExternalProject_Add(liboqs
          SOURCE_DIR ${CMAKE_SOURCE_DIR}/deps/liboqs-0.14.0
          INSTALL_DIR ${CMAKE_BINARY_DIR}/deps/liboqs
          CMAKE_ARGS
            ${COMMON_CMAKE_ARGS}
            -DOPENSSL_ROOT_DIR=${CMAKE_SOURCE_DIR}/deps/openssl-3.5.2
            -DOQS_USE_OPENSSL=ON
            -DOQS_BUILD_ONLY_LIB=ON
            -DOQS_USE_AES_INSTRUCTIONS=OFF
            -DOQS_DIST_BUILD=ON
            -DOQS_ALGS_ENABLED=STD
            -DOQS_USE_AES_OPENSSL=ON
            -DOQS_USE_SHA3_OPENSSL=ON
          DEPENDS OpenSSL
        )
      endif()
      
      if(BUILD_OQS_PROVIDER)
        message(STATUS "Building oqs-provider from source")
        set(OQS_PROVIDER_CMAKE_ARGS
          ${COMMON_CMAKE_ARGS}
          -DOPENSSL_ROOT_DIR=${OPENSSL_SRC_DIR}/build
          -DOQS_PROVIDER_BUILD_STATIC=OFF
          -DOQS_KEM_ENCODERS=ON
        )
        
        # Add liboqs dependency if we built it, otherwise use system
        if(BUILD_LIBOQS)
          list(APPEND OQS_PROVIDER_CMAKE_ARGS -Dliboqs_DIR=${CMAKE_BINARY_DIR}/deps/liboqs/lib/cmake/liboqs)
          set(OQS_PROVIDER_DEPENDS OpenSSL liboqs)
        else()
          set(OQS_PROVIDER_DEPENDS OpenSSL)
        endif()
        
        ExternalProject_Add(oqs-provider
          SOURCE_DIR ${CMAKE_SOURCE_DIR}/deps/oqs-provider-0.10.0
          INSTALL_DIR ${CMAKE_BINARY_DIR}/deps/oqs-provider
          CMAKE_ARGS ${OQS_PROVIDER_CMAKE_ARGS}
          DEPENDS ${OQS_PROVIDER_DEPENDS}
        )
        
        # Set oqs-provider library path for linking
        set(OQS_PROVIDER_LIB ${CMAKE_BINARY_DIR}/deps/oqs-provider/lib/oqsprovider${CMAKE_SHARED_LIBRARY_SUFFIX})
      endif()
    endif()
    
    # Status summary
    if(PIPY_USE_SYSTEM_LIBOQS AND PIPY_USE_SYSTEM_OQS_PROVIDER)
      message(STATUS "Using system-installed liboqs and oqs-provider")
    elseif(PIPY_USE_SYSTEM_LIBOQS)
      message(STATUS "Using system-installed liboqs, building oqs-provider from source")
    elseif(PIPY_USE_SYSTEM_OQS_PROVIDER)
      message(STATUS "Using system-installed oqs-provider, building liboqs from source")
    else()
      message(STATUS "Building liboqs and oqs-provider from source")
    endif()
  else()
    message(STATUS "oqs-provider not needed - using built-in OpenSSL PQC algorithms")
  endif()
endif()
=======
foreach(component Crypto SSL)
  string(TOLOWER ${component} lower_c)
  set(lib OpenSSL::${component})
  if(NOT TARGET ${lib})
    add_library(${lib} STATIC IMPORTED)
    set_target_properties(${lib} PROPERTIES
      INTERFACE_INCLUDE_DIRECTORIES "${OPENSSL_INC_DIR}"
      IMPORTED_LINK_INTERFACE_LANGUAGES "C"
      IMPORTED_LOCATION ${OPENSSL_LIB_DIR}/${CMAKE_STATIC_LIBRARY_PREFIX}${lower_c}${CMAKE_STATIC_LIBRARY_SUFFIX})
    if(TARGET OpenSSL::SSL AND TARGET OpenSSL::Crypto)
      set_target_properties(OpenSSL::SSL PROPERTIES
        INTERFACE_LINK_LIBRARIES OpenSSL::Crypto)
    endif()
    add_dependencies(${lib} OpenSSL)
  endif()
endforeach()
>>>>>>> edfcdc3a

set(BROTLI_BUNDLED_MODE ON CACHE BOOL "" FORCE)
set(BROTLI_DISABLE_TESTS ON CACHE BOOL "" FORCE)
add_subdirectory(deps/brotli-1.0.9)

if(PIPY_BROTLI)
  set(BROTLI_INC_DIR ${PIPY_BROTLI}/include)
  set(BROTLI_LIB ${PIPY_BROTLI}/lib/${LIB_BROTLI})
else()
  set(BROTLI_INC_DIR "${CMAKE_SOURCE_DIR}/deps/brotli-1.0.9/c/include")
  set(BROTLI_LIB brotlidec-static)
endif(PIPY_BROTLI)

add_definitions(
  -DPIPY_HOST="${CMAKE_HOST_SYSTEM} ${CMAKE_HOST_SYSTEM_PROCESSOR}"
  -DXML_STATIC=1
)

if(WIN32)
  add_definitions(
    -D_WIN32_WINNT=0x0601
    -D_USE_MATH_DEFINES
  )
else()
  add_definitions(-D_GNU_SOURCE)
endif()

if(NOT MSVC)
  add_compile_options(
    -Wall
    -Wno-overloaded-virtual
    -Wno-delete-non-virtual-dtor
    -Wno-sign-compare
    -Wno-deprecated-declarations
  )
endif()

include_directories(
  "${CMAKE_SOURCE_DIR}/src"
  "${CMAKE_SOURCE_DIR}/include"
  "${CMAKE_SOURCE_DIR}/deps/asio-1.28.0/include"
  "${CMAKE_BINARY_DIR}/deps"
  "${CMAKE_BINARY_DIR}/deps/yajl-2.1.0/yajl-2.1.0/include"
  "${CMAKE_BINARY_DIR}/deps/libyaml-0.2.5/include"
  "${CMAKE_BINARY_DIR}/deps/libexpat-R_2_2_6/expat/lib"
  "${CMAKE_SOURCE_DIR}/deps/libexpat-R_2_2_6/expat/lib"
  "${CMAKE_SOURCE_DIR}/deps/sqlite-3.43.2"
  "${OPENSSL_INC_DIR}"
  "${BROTLI_INC_DIR}"
)

if(NOT PIPY_USE_SYSTEM_ZLIB)
  include_directories("${ZLIB_INC_DIR}")
endif()

add_subdirectory(test/benchmark/baseline)

set(PIPY_SRC
  src/api/algo.cpp
  src/api/bgp.cpp
  src/api/bpf.cpp
  src/api/codebase-api.cpp
  src/api/console.cpp
  src/api/crypto.cpp
  src/api/c-struct.cpp
  src/api/dns.cpp
  src/api/hessian.cpp
  src/api/http.cpp
  src/api/ip.cpp
  src/api/json.cpp
  src/api/logging.cpp
  src/api/os.cpp
  src/api/pipeline-api.cpp
  src/api/pipy.cpp
  src/api/print.cpp
  src/api/protobuf.cpp
  src/api/resp.cpp
  src/api/stats.cpp
  src/api/sqlite.cpp
  src/api/swap.cpp
  src/api/thrift.cpp
  src/api/timeout.cpp
  src/api/url.cpp
  src/api/xml.cpp
  src/api/yaml.cpp
  src/api/zlib.cpp
  src/buffer.cpp
  src/codebase.cpp
  src/codebase-store.cpp
  src/compressor.cpp
  src/context.cpp
  src/data.cpp
  src/deframer.cpp
  src/elf.cpp
  src/event.cpp
  src/event-queue.cpp
  src/file.cpp
  src/filter.cpp
  src/filters/bgp.cpp
  src/filters/compress.cpp
  src/filters/connect.cpp
  src/filters/decompress.cpp
  src/filters/deframe.cpp
  src/filters/demux.cpp
  src/filters/detect-idler.cpp
  src/filters/detect-protocol.cpp
  src/filters/dubbo.cpp
  src/filters/dummy.cpp
  src/filters/dump.cpp
  src/filters/exec.cpp
  src/filters/fcgi.cpp
  src/filters/fork.cpp
  src/filters/handle.cpp
  src/filters/http.cpp
  src/filters/http2.cpp
  src/filters/insert.cpp
  src/filters/loop.cpp
  src/filters/mime.cpp
  src/filters/mqtt.cpp
  src/filters/mux.cpp
  src/filters/netlink.cpp
  src/filters/on-body.cpp
  src/filters/on-event.cpp
  src/filters/on-message.cpp
  src/filters/on-start.cpp
  src/filters/pack.cpp
  src/filters/pipe.cpp
  src/filters/print.cpp
  src/filters/proxy-protocol.cpp
  src/filters/read.cpp
  src/filters/repeat.cpp
  src/filters/replace.cpp
  src/filters/replace-body.cpp
  src/filters/replace-event.cpp
  src/filters/replace-message.cpp
  src/filters/replace-start.cpp
  src/filters/replay.cpp
  src/filters/resp.cpp
  src/filters/socks.cpp
  src/filters/split.cpp
  src/filters/swap.cpp
  src/filters/tee.cpp
  src/filters/thrift.cpp
  src/filters/throttle.cpp
  src/filters/tls.cpp
  src/filters/wait.cpp
  src/filters/websocket.cpp
  src/fs.cpp
  src/fstream.cpp
  src/gui-tarball.cpp
  src/inbound.cpp
  src/input.cpp
  src/kmp.cpp
  src/listener.cpp
  src/log.cpp
  src/main.cpp
  src/main-options.cpp
  src/message.cpp
  src/net.cpp
  src/options.cpp
  src/os-platform.cpp
  src/outbound.cpp
  src/pipeline.cpp
  src/pjs/builtin.cpp
  src/pjs/expr.cpp
  src/pjs/module.cpp
  src/pjs/parser.cpp
  src/pjs/stmt.cpp
  src/pjs/tree.cpp
  src/pjs/types.cpp
  src/signal.cpp
  src/socket.cpp
  src/status.cpp
  src/store.cpp
  src/str-map.cpp
  src/table.cpp
  src/tar.cpp
  src/thread.cpp
  src/timer.cpp
  src/utils.cpp
  src/worker.cpp
  src/worker-thread.cpp
  deps/sqlite-3.43.2/sqlite3.c
)

if(IOS)
  add_definitions(-D__APPLE__ -DTARGET_OS_IOS)
endif(IOS)

if(PIPY_SHARED)
  add_definitions(-DPIPY_SHARED)
  add_library(pipy SHARED ${PIPY_SRC})
elseif(PIPY_STATICLIB)
  add_definitions(-DPIPY_SHARED)
  add_library(pipy STATIC ${PIPY_SRC})
else()
  add_executable(pipy ${PIPY_SRC})
endif()

execute_process(
  COMMAND ${CMAKE_SOURCE_DIR}/generate_version_h.${EXT_SHELL} ${CMAKE_BINARY_DIR}/deps/version.h
  WORKING_DIRECTORY ${CMAKE_BINARY_DIR}
)

add_custom_target(GenVer DEPENDS ${CMAKE_BINARY_DIR}/deps/version.h)
add_custom_target(BuiltinCodebases DEPENDS ${CMAKE_BINARY_DIR}/deps/codebases.br.h)

add_dependencies(pipy yajl_s expat ${BROTLI_LIB} GenVer BuiltinCodebases)

if(NOT PIPY_USE_SYSTEM_ZLIB)
  add_dependencies(pipy ${ZLIB_LIB})
endif()

add_subdirectory(tools/pack)

set(CODEBASES "pipy/repo:src/scripts/repo,pipy/node:src/scripts/node")
if(PIPY_SAMPLE_CODEBASES)
  set(CODEBASES "${CODEBASES},samples:samples,tutorial:tutorial")
endif()
if(PIPY_CUSTOM_CODEBASES)
  set(CODEBASES "${CODEBASES},${PIPY_CUSTOM_CODEBASES}")
endif()

add_custom_command(
  OUTPUT ${CMAKE_BINARY_DIR}/deps/codebases.br.h
  COMMAND ${CMAKE_BINARY_DIR}/${EXE_PACK}
  ARGS ${CMAKE_BINARY_DIR}/deps/codebases.br.h ${CODEBASES} /samples/nmi/,/samples/bpf/
  WORKING_DIRECTORY ${CMAKE_SOURCE_DIR}
  DEPENDS pack ${CMAKE_SOURCE_DIR}/src/scripts ${CMAKE_SOURCE_DIR}/tutorial ${CMAKE_SOURCE_DIR}/samples
)

if(PIPY_DEFAULT_OPTIONS)
  add_definitions(-DPIPY_DEFAULT_OPTIONS="${PIPY_DEFAULT_OPTIONS}")
endif()

if(PIPY_BPF)
  if(CMAKE_SYSTEM_NAME STREQUAL "Linux")
    if(CMAKE_SYSTEM_VERSION VERSION_GREATER_EQUAL 4.18)
      add_definitions(-DPIPY_USE_BPF)
      message("eBPF is enabled")
    endif()
  endif()
endif()

if(PIPY_SOIL_FREED_SPACE)
  add_definitions(-DPIPY_SOIL_FREED_SPACE)
endif()

if(PIPY_ASSERT_SAME_THREAD)
  add_definitions(-DPIPY_ASSERT_SAME_THREAD)
endif()

if(PIPY_RFC8998)
  add_definitions(-DPIPY_USE_RFC8998)
endif(PIPY_RFC8998)

if(PIPY_STATIC)
  target_link_options(pipy PRIVATE -static)
endif()

target_link_libraries(
  pipy
  yajl_s
  yaml
  expat
  OpenSSL::SSL
  ${ZLIB_LIB}
  ${BROTLI_LIB}
)

if(WIN32)
  target_link_libraries(pipy crypt32 userenv)
elseif(ANDROID)
  target_link_libraries(pipy -pthread -ldl)
else()
  target_link_libraries(pipy -pthread -ldl -lutil)
endif()<|MERGE_RESOLUTION|>--- conflicted
+++ resolved
@@ -190,7 +190,6 @@
   )
 endif()
 
-<<<<<<< HEAD
 # OQS-Provider configuration for Post-Quantum Cryptography
 option(PIPY_PQC "Enable Post-Quantum Cryptography support" ON)
 
@@ -331,7 +330,7 @@
     message(STATUS "oqs-provider not needed - using built-in OpenSSL PQC algorithms")
   endif()
 endif()
-=======
+
 foreach(component Crypto SSL)
   string(TOLOWER ${component} lower_c)
   set(lib OpenSSL::${component})
@@ -348,7 +347,6 @@
     add_dependencies(${lib} OpenSSL)
   endif()
 endforeach()
->>>>>>> edfcdc3a
 
 set(BROTLI_BUNDLED_MODE ON CACHE BOOL "" FORCE)
 set(BROTLI_DISABLE_TESTS ON CACHE BOOL "" FORCE)
